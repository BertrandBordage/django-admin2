--- conflicted
+++ resolved
@@ -3,12 +3,7 @@
 from django.template.response import TemplateResponse
 from django.utils.encoding import force_text
 from django.utils.text import capfirst
-<<<<<<< HEAD
 from django.utils.translation import ugettext_lazy, ugettext as _
-=======
-from django.utils.translation import ugettext as _
-from django.utils.translation import ugettext_lazy
->>>>>>> 0690385b
 
 from . import utils
 
@@ -31,7 +26,6 @@
     # `get_deleted_objects` in contrib.admin.util for how this is currently
     # done.  (Hint: I think we can do better.)
 
-<<<<<<< HEAD
     def __init__(self, request, queryset):
         self.request = request
         self.queryset = queryset
@@ -42,29 +36,6 @@
         self.has_permission = request.user.has_perm(self.permission_name)
         if queryset.count() == 1:
             objects_name = self.options.verbose_name
-=======
-    model = queryset.model
-    opts = utils.model_options(model)
-    permission_name = '%s.delete.%s' \
-            % (opts.app_label, opts.object_name.lower())
-    has_permission = request.user.has_perm(permission_name)
-
-    if len(queryset) == 1:
-        objects_name = opts.verbose_name
-    else:
-        objects_name = opts.verbose_name_plural
-    objects_name = unicode(objects_name)
-
-    if request.POST.get('confirmed'):
-        # The user has confirmed that they want to delete the objects.
-        if has_permission:
-            num_objects_deleted = len(queryset)
-            queryset.delete()
-            message = _("Successfully deleted %d %s") % \
-                    (num_objects_deleted, objects_name)
-            messages.add_message(request, messages.INFO, message)
-            return None
->>>>>>> 0690385b
         else:
             objects_name = self.options.verbose_name_plural
         self.objects_name = unicode(objects_name)
@@ -99,7 +70,6 @@
             else:
                 raise PermissionDenied
         else:
-<<<<<<< HEAD
             # The user has not confirmed that they want to delete the objects, so
             # render a template asking for their confirmation.
             if self.has_permission:
@@ -122,11 +92,4 @@
             else:
                 message = _("Permission to delete %s denied" % self.objects_name)
                 messages.add_message(self.request, messages.INFO, message)
-                return None
-=======
-            message = _("Permission to delete %s denied") % objects_name
-            messages.add_message(request, messages.INFO, message)
-            return None
-
-delete_selected.description = ugettext_lazy("Delete selected items")
->>>>>>> 0690385b
+                return None