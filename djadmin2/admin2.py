--- conflicted
+++ resolved
@@ -34,15 +34,10 @@
 class UserAdmin2(djadmin2.ModelAdmin2):
     create_form_class = UserCreationForm
     update_form_class = UserChangeForm
-<<<<<<< HEAD
-    search_fields = ('username', 'groups__name')
-    # readonly_fields = ('username',)
-=======
     search_fields = ('username', 'groups__name', 'first_name', 'last_name',
                      'email')
     list_filter = ('is_staff', 'is_superuser', 'is_active', 'groups')
     list_display = ('username', 'email', 'first_name', 'last_name', 'is_staff')
->>>>>>> ae0ab23b
 
     api_serializer_class = UserSerializer
 
