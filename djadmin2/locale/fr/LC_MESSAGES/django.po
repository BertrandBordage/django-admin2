# This file is distributed under the same license as the django-admin2 package.
#
# Translators:
# NotSqrt <notsqrt@gmail.com>, 2013.
msgid ""
msgstr ""
"Project-Id-Version: django-admin2\n"
"Report-Msgid-Bugs-To: \n"
"POT-Creation-Date: 2013-07-06 15:02+0200\n"
"PO-Revision-Date: 2013-07-06 13:27+0200\n"
"Last-Translator: NotSqrt <notsqrt@gmail.com>\n"
"Language-Team: https://www.transifex.com/projects/p/django-admin2/language/"
"fr/\n"
"Language: fr\n"
"MIME-Version: 1.0\n"
"Content-Type: text/plain; charset=UTF-8\n"
"Content-Transfer-Encoding: 8bit\n"
"Plural-Forms: nplurals=2; plural=n>1;\n"

#: actions.py:26
msgid ""
"Items must be selected in order to perform actions on them. No items have "
"been changed."
msgstr ""
"Des éléments doivent être sélectionnés afin d'appliquer les actions. Aucun "
"élément n'a été modifié."

#: actions.py:29
#, python-format
msgid "Successfully deleted %(count)s %(items)s"
msgstr "La suppression de %(count)s %(items)s a réussi."

#: actions.py:127
msgid "Delete selected items"
msgstr "Supprimer les objets sélectionnés"

#: forms.py:238
#, python-format
msgid ""
"Please enter the correct %(username)s and password for a staff account. Note "
"that both fields may be case-sensitive."
msgstr ""
"Veuillez compléter correctement les champs « %(username)s » et « mot de "
"passe » d'un compte autorisé. Sachez que les deux champs peuvent être "
"sensibles à la casse."

#: forms.py:249
msgid "Please log in again, because your session has expired."
msgstr "Reconnectez-vous car votre session a expiré."

#: views.py:165 templates/djadmin2/bootstrap/model_update_form.html:29
#: templates/djadmin2/bootstrap/includes/app_model_list.html:38
msgid "Change"
msgstr "Modifier"

#: views.py:179 templates/djadmin2/bootstrap/includes/app_model_list.html:30
msgid "Add"
msgstr "Ajouter"

#: templates/djadmin2/bootstrap/app_index.html:6
#: templates/djadmin2/bootstrap/base.html:55
#: templates/djadmin2/bootstrap/model_confirm_delete.html:10
#: templates/djadmin2/bootstrap/model_detail.html:11
#: templates/djadmin2/bootstrap/model_list.html:14
#: templates/djadmin2/bootstrap/model_update_form.html:11
#: templates/djadmin2/bootstrap/actions/delete_selected_confirmation.html:10
#: templates/djadmin2/bootstrap/auth/logout.html:8
#: templates/djadmin2/bootstrap/auth/password_change_done.html:11
#: templates/djadmin2/bootstrap/auth/password_change_form.html:10
msgid "Home"
msgstr "Accueil"

#: templates/djadmin2/bootstrap/app_index.html:12
#, python-format
msgid "%(app_label)s administration"
msgstr "Administration de %(app_label)s"

#: templates/djadmin2/bootstrap/base.html:6
#: templates/djadmin2/bootstrap/base.html:71
#: templates/djadmin2/bootstrap/auth/login.html:15
msgid "Site administration"
msgstr "Administration du site"

#: templates/djadmin2/bootstrap/base.html:22
msgid "API"
msgstr "API"

#: templates/djadmin2/bootstrap/base.html:25
msgid "Documentation"
msgstr "Documentation"

#: templates/djadmin2/bootstrap/base.html:34
#, python-format
msgid "Logged in as %(user)s"
msgstr "Connecté en tant que %(user)s"

#: templates/djadmin2/bootstrap/base.html:40
msgid "Change password"
msgstr "Modifier votre mot de passe"

<<<<<<< HEAD
#: templates/admin2/bootstrap/base.html:42
#: templates/admin2/bootstrap/auth/logout.html:11
=======
#: templates/djadmin2/bootstrap/base.html:42
>>>>>>> 9f449a6b
msgid "Log out"
msgstr "Déconnexion"

#: templates/djadmin2/bootstrap/index.html:13
msgid "Recent Actions"
msgstr "Actions récentes"

#: templates/djadmin2/bootstrap/index.html:14
msgid "My Actions"
msgstr "Mes actions"

#: templates/djadmin2/bootstrap/model_confirm_delete.html:4
#: templates/djadmin2/bootstrap/model_confirm_delete.html:6
#: templates/djadmin2/bootstrap/actions/delete_selected_confirmation.html:4
#: templates/djadmin2/bootstrap/actions/delete_selected_confirmation.html:6
msgid "Are you sure?"
msgstr "Êtes-vous sûr ?"

#: templates/djadmin2/bootstrap/model_confirm_delete.html:25
#: templates/djadmin2/bootstrap/model_update_form.html:74
#: templates/djadmin2/bootstrap/actions/delete_selected_confirmation.html:21
msgid "Delete"
msgstr "Supprimer"

#: templates/djadmin2/bootstrap/model_confirm_delete.html:30
#, python-format
msgid ""
"Are you sure you want to delete the %(model_name)s \"%(object)s\"? All of "
"the following items will be deleted:"
msgstr ""
"Voulez-vous vraiment supprimer l'objet %(model_name)s « %(object)s » ? Les "
"éléments suivants seront supprimés :"

#: templates/djadmin2/bootstrap/model_confirm_delete.html:40
#: templates/djadmin2/bootstrap/actions/delete_selected_confirmation.html:40
msgid "Yes, I'm sure"
msgstr "Oui, je suis sûr"

#: templates/djadmin2/bootstrap/model_list.html:4
#: templates/djadmin2/bootstrap/model_list.html:6
#, python-format
msgid "Select %(model_name)s to change"
msgstr "Sélectionnez l'objet %(model_name)s à modifier"

#: templates/djadmin2/bootstrap/model_list.html:31
msgid "Search Term"
msgstr "Terme à rechercher"

#: templates/djadmin2/bootstrap/model_list.html:32
msgid "Search"
msgstr "Recherche"

#: templates/djadmin2/bootstrap/model_list.html:59
#, python-format
msgid "%(selected)s of %(total)s selected"
msgstr "%(selected)s sur %(total)s sélectionnés"

#: templates/djadmin2/bootstrap/model_list.html:63
#, python-format
msgid "Add %(model_verbose_name)s"
msgstr "Ajouter %(model_verbose_name)s"

#: templates/djadmin2/bootstrap/model_update_form.html:5
#: templates/djadmin2/bootstrap/model_update_form.html:7
#, python-format
msgid "%(action)s %(model_name)s"
msgstr "%(action)s %(model_name)s"

#: templates/djadmin2/bootstrap/model_update_form.html:78
msgid "Save and add another"
msgstr "Enregistrer et ajouter un nouveau"

#: templates/djadmin2/bootstrap/model_update_form.html:79
msgid "Save and continue editing"
msgstr "Enregistrer et continuer les modifications"

#: templates/djadmin2/bootstrap/model_update_form.html:80
msgid "Save"
msgstr "Enregistrer"

#: templates/djadmin2/bootstrap/actions/delete_selected_confirmation.html:27
#, python-format
msgid ""
"Are you sure you want to delete the selected %(objects_name)s?  All of the "
"following items will be deleted:"
msgstr ""
"Voulez-vous vraiment supprimer les objets %(objects_name)s sélectionnés ? "
"Les éléments suivants seront supprimés :"

<<<<<<< HEAD
#: templates/admin2/bootstrap/auth/login.html:15
#: templates/admin2/bootstrap/auth/login.html:52
msgid "Log in"
=======
#: templates/djadmin2/bootstrap/auth/login.html:15
msgid "Login"
>>>>>>> 9f449a6b
msgstr "Connexion"

#: templates/djadmin2/bootstrap/auth/login.html:27
#: templates/djadmin2/bootstrap/auth/password_change_form.html:24
msgid "Please correct the error below."
msgid_plural "Please correct the errors below."
msgstr[0] "Corrigez l'erreur suivante."
msgstr[1] "Corrigez les erreurs suivantes."

<<<<<<< HEAD
#: templates/admin2/bootstrap/auth/logout.html:17
=======
#: templates/djadmin2/bootstrap/auth/login.html:52
msgid "Log in"
msgstr "Connexion"

#: templates/djadmin2/bootstrap/auth/logout.html:11
msgid "Logout"
msgstr "Déconnexion"

#: templates/djadmin2/bootstrap/auth/logout.html:17
>>>>>>> 9f449a6b
msgid "Thanks for spending some quality time with the Web site today."
msgstr "Merci pour le temps que vous avez accordé à ce site aujourd'hui."

#: templates/djadmin2/bootstrap/auth/logout.html:18
msgid "Log in again"
msgstr "Connectez-vous à nouveau"

#: templates/djadmin2/bootstrap/auth/password_change_done.html:6
#: templates/djadmin2/bootstrap/auth/password_change_done.html:7
#: templates/djadmin2/bootstrap/auth/password_change_done.html:14
msgid "Password change successful"
msgstr "Mot de passe modifié avec succès"

#: templates/djadmin2/bootstrap/auth/password_change_done.html:20
msgid "Your password was changed."
msgstr "Votre mot de passe a été modifié."

#: templates/djadmin2/bootstrap/auth/password_change_form.html:6
#: templates/djadmin2/bootstrap/auth/password_change_form.html:13
msgid "Password change"
msgstr "Modification de votre mot de passe"

#: templates/djadmin2/bootstrap/auth/password_change_form.html:20
msgid ""
"Please enter your old password, for security's sake, and then enter your new "
"password twice so we can verify you typed it in correctly."
msgstr ""
"Pour des raisons de sécurité, saisissez votre ancien mot de passe puis votre "
"nouveau mot de passe à deux reprises afin de vérifier qu'il est correctement "
"saisi."

#: templates/djadmin2/bootstrap/auth/password_change_form.html:31
msgid "Change my password"
msgstr "Modifier mon mot de passe"<|MERGE_RESOLUTION|>--- conflicted
+++ resolved
@@ -98,12 +98,7 @@
 msgid "Change password"
 msgstr "Modifier votre mot de passe"
 
-<<<<<<< HEAD
-#: templates/admin2/bootstrap/base.html:42
-#: templates/admin2/bootstrap/auth/logout.html:11
-=======
 #: templates/djadmin2/bootstrap/base.html:42
->>>>>>> 9f449a6b
 msgid "Log out"
 msgstr "Déconnexion"
 
@@ -193,14 +188,8 @@
 "Voulez-vous vraiment supprimer les objets %(objects_name)s sélectionnés ? "
 "Les éléments suivants seront supprimés :"
 
-<<<<<<< HEAD
-#: templates/admin2/bootstrap/auth/login.html:15
-#: templates/admin2/bootstrap/auth/login.html:52
-msgid "Log in"
-=======
 #: templates/djadmin2/bootstrap/auth/login.html:15
 msgid "Login"
->>>>>>> 9f449a6b
 msgstr "Connexion"
 
 #: templates/djadmin2/bootstrap/auth/login.html:27
@@ -210,9 +199,6 @@
 msgstr[0] "Corrigez l'erreur suivante."
 msgstr[1] "Corrigez les erreurs suivantes."
 
-<<<<<<< HEAD
-#: templates/admin2/bootstrap/auth/logout.html:17
-=======
 #: templates/djadmin2/bootstrap/auth/login.html:52
 msgid "Log in"
 msgstr "Connexion"
@@ -222,7 +208,6 @@
 msgstr "Déconnexion"
 
 #: templates/djadmin2/bootstrap/auth/logout.html:17
->>>>>>> 9f449a6b
 msgid "Thanks for spending some quality time with the Web site today."
 msgstr "Merci pour le temps que vous avez accordé à ce site aujourd'hui."
 
