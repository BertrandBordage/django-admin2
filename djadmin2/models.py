--- conflicted
+++ resolved
@@ -16,11 +16,8 @@
 from djadmin2 import apiviews
 from djadmin2 import constants
 from djadmin2 import views
-<<<<<<< HEAD
 from djadmin2 import actions
-=======
-from djadmin2.forms import modelform_factory
->>>>>>> 77fa8441
+from djadmin2.forms import modelform_factory, floppify_form
 
 
 class BaseAdmin2(object):
