--- conflicted
+++ resolved
@@ -5,13 +5,10 @@
 
 """
 from django.conf.urls import patterns, include, url
-
-<<<<<<< HEAD
 from django.contrib.auth import models as auth_app
 from django.db.models import get_models, signals
-=======
+
 from djadmin2 import views
->>>>>>> 674b7504
 
 try:
     import floppyforms as forms
@@ -98,7 +95,50 @@
     save_as = False
     save_on_top = False
 
-<<<<<<< HEAD
+    #  Views
+    index_view = views.ModelListView
+    create_view = views.ModelAddFormView
+    update_view = views.ModelEditFormView
+    detail_view = views.ModelDetailView
+    delete_view = views.ModelDeleteView
+
+    def __init__(self, model, **kwargs):
+        self.model = model
+
+    def get_urls(self):
+        return patterns('',
+            url(
+                regex=r'^$',
+                view=self.index_view.as_view(model=self.model),
+                name='index'
+            ),
+            url(
+                regex=r'^create/$', 
+                view=self.create_view.as_view(model=self.model), 
+                name='create'
+            ),
+            url(
+                regex=r'^(?P<pk>[0-9]+)/$',
+                view=self.detail_view.as_view(model=self.model), 
+                name='detail'
+            ),
+            url(
+                regex=r'^(?P<pk>[0-9]+)/update/$',
+                view=self.update_view.as_view(model=self.model),
+                name='update'
+            ),
+            url(
+                regex=r'^(?P<pk>[0-9]+)/delete/$',
+                view=self.delete_view.as_view(model=self.model),
+                name='delete'
+            ),
+        )
+
+    @property
+    def urls(self):
+        # We set the application and instance namespace here
+        return self.get_urls(), None, None
+
 
 
 def create_permissions(app, created_models, verbosity, **kwargs):
@@ -149,49 +189,4 @@
 
 
 signals.post_syncdb.connect(create_permissions,
-    dispatch_uid = "django-admin2.djadmin2.models.create_permissions")
-=======
-    #  Views
-    index_view = views.ModelListView
-    create_view = views.ModelAddFormView
-    update_view = views.ModelEditFormView
-    detail_view = views.ModelDetailView
-    delete_view = views.ModelDeleteView
-
-    def __init__(self, model, **kwargs):
-        self.model = model
-
-    def get_urls(self):
-        return patterns('',
-            url(
-                regex=r'^$',
-                view=self.index_view.as_view(model=self.model),
-                name='index'
-            ),
-            url(
-                regex=r'^create/$', 
-                view=self.create_view.as_view(model=self.model), 
-                name='create'
-            ),
-            url(
-                regex=r'^(?P<pk>[0-9]+)/$',
-                view=self.detail_view.as_view(model=self.model), 
-                name='detail'
-            ),
-            url(
-                regex=r'^(?P<pk>[0-9]+)/update/$',
-                view=self.update_view.as_view(model=self.model),
-                name='update'
-            ),
-            url(
-                regex=r'^(?P<pk>[0-9]+)/delete/$',
-                view=self.delete_view.as_view(model=self.model),
-                name='delete'
-            ),
-        )
-
-    @property
-    def urls(self):
-        # We set the application and instance namespace here
-        return self.get_urls(), None, None
->>>>>>> 674b7504
+    dispatch_uid = "django-admin2.djadmin2.models.create_permissions")