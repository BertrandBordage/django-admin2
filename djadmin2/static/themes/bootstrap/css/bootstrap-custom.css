/* Fixes a Bootstrap 2.3 bug. This can be removed when upgrading to Bootstrap v3. */

.text-right
{
    text-align: right !important;
}

.text-center
{
    text-align: center !important;
}

.text-left
{
    text-align: left !important;
}

/* Custom CSS classes go below this point */

.checkbox-column {
    width: 16px;
}

.space-below {
    margin-bottom: 10px;
}
<<<<<<< HEAD

=======
 
>>>>>>> 3ca4fa39

.history_btn {
	float: right;
	margin-bottom: 10px;
	margin-right: 3px;
}

.change_form {
	border: 1px solid #C6BCBC;
	border-radius: 5px;
	height: 360px;
}

label {
	float: left;
	margin-right : 40px;
	font-weight: bold;
}

p {
	margin-bottom: 30px;
}

.checkbox {
	
}

.comments_form {
	clear: both;
<<<<<<< HEAD
	margin-top: 50px;
=======
	margin-top: 40px;
>>>>>>> 3ca4fa39
}

.control-group {
	/*margin-bottom: 20px;*/
	padding-top: 10px;
	padding-left: 20px;
	border-bottom: 1px solid #CCCCC1;
}

input {
	width: 400px;
	margin-left: 5px;
}
.textarea {
	width: 800px;
}
textarea {
	width: 800px;
}

.add_comment {
<<<<<<< HEAD
	height: 20px;
=======
	margin-top: 0;
	height: 25px;
	padding: 5px;
	/*border: 1px solid #CCCCC1;
	border-radius: 5px;*/
}

.save_btns {
	margin-top: 10px;
	border: 1px solid #CCCCC1;
	border-radius: 5px;
	padding: 10px;
	padding-left: 15px;
	margin-bottom: 20px;
>>>>>>> 3ca4fa39
}<|MERGE_RESOLUTION|>--- conflicted
+++ resolved
@@ -24,11 +24,6 @@
 .space-below {
     margin-bottom: 10px;
 }
-<<<<<<< HEAD
-
-=======
- 
->>>>>>> 3ca4fa39
 
 .history_btn {
 	float: right;
@@ -58,11 +53,7 @@
 
 .comments_form {
 	clear: both;
-<<<<<<< HEAD
-	margin-top: 50px;
-=======
 	margin-top: 40px;
->>>>>>> 3ca4fa39
 }
 
 .control-group {
@@ -84,9 +75,6 @@
 }
 
 .add_comment {
-<<<<<<< HEAD
-	height: 20px;
-=======
 	margin-top: 0;
 	height: 25px;
 	padding: 5px;
@@ -101,5 +89,4 @@
 	padding: 10px;
 	padding-left: 15px;
 	margin-bottom: 20px;
->>>>>>> 3ca4fa39
 }