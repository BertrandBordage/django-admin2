{% load i18n %}<!DOCTYPE html>
<html>
    <head>
        <meta charset="utf-8">

        <title>{% block title %}Site administration{% endblock title %} | django-admin2</title>
        <meta name="viewport" content="width=device-width, initial-scale=1.0">
        <!-- Bootstrap -->
        {% block css %}
        <link href="{{ STATIC_URL }}themes/bootstrap/css/bootstrap.min.css" rel="stylesheet" media="screen">
        <link href="{{ STATIC_URL }}themes/bootstrap/css/bootstrap-custom.css" rel="stylesheet" media="screen">
        {% endblock css %}
    </head>
    <body>
        <div class="navbar navbar-inverse navbar-static-top">
            <div class="navbar-inner">
                <div class="container-fluid">
                    <a tabindex="1" class="brand" href="{% url 'admin2:dashboard' %}">Django-Admin2</a>

                    <ul class="nav pull-right">
                        <li><a tabindex="2" href="{% url 'admin2:api_index' %}">{% trans "API" %}</a></li>

                        {% if docsroot %}
                        <li><a tabindex="3" href="{{ docsroot }}">{% trans 'Documentation' %}</a></li>
                        {% endif %}

                        {% if user.is_authenticated %}
                        <li class="dropdown">
                            <a tabindex="4" href="#" class="dropdown-toggle" data-toggle="dropdown">
                                {% if user.get_full_name %}
                                    {{ user.get_full_name }}
                                {% else %}
                                    {% blocktrans with user=user.username %}
                                        Logged in as {{ user }}
                                    {% endblocktrans %}
                                {% endif %}
                                <b class="caret"></b>
                            </a>
                            <ul class="dropdown-menu">
                                {% if user.has_usable_password %}
                                <li><a href="{% url 'admin2:password_change' user.id %}">{% trans "Change password" %}</a></li>
                                {% endif %}
                                <li><a href="{% url 'admin2:logout' %}">{% trans "Log out" %}</a></li>
                            </ul>
                        </li>
                        {% endif %}
                    </ul>
                </div>
            </div>
        </div>

        <ul class="breadcrumb">
            {% block breadcrumbs %}
            <li class="active">Home</li>
            {% endblock breadcrumbs %}
        </ul>

        {% if messages %}
        <ul class="messages">
            {% for message in messages %}
            <li{% if message.tags %} class="{{ message.tags }}"{% endif %}>{{ message }}</li>
            {% endfor %}
        </ul>
        {% endif %}

        <div class="container-fluid">
            <div class="row">
                <div class="span10">
                    <h3>{% block page_title %}{% trans "Site administration" %}{% endblock page_title %}</h3>
                </div>
            </div>
            {% block content %}{% endblock content %}
        </div>

        {% block javascript %}
        <script src="http://code.jquery.com/jquery.js"></script>
        <script src="{{ STATIC_URL }}themes/bootstrap/js/bootstrap.min.js"></script>
<<<<<<< HEAD
        {% endblock javascript %}
=======
        {% block extrajs %}{% endblock extrajs %}
>>>>>>> b0a85949

    </body>
</html><|MERGE_RESOLUTION|>--- conflicted
+++ resolved
@@ -75,11 +75,6 @@
         {% block javascript %}
         <script src="http://code.jquery.com/jquery.js"></script>
         <script src="{{ STATIC_URL }}themes/bootstrap/js/bootstrap.min.js"></script>
-<<<<<<< HEAD
         {% endblock javascript %}
-=======
-        {% block extrajs %}{% endblock extrajs %}
->>>>>>> b0a85949
-
     </body>
 </html>