{% extends "admin2/bootstrap/base.html" %}

{% block content %}

<<<<<<< HEAD
<form method="post">
    {% csrf_token %}
    {{ form.as_p }}

	{% for formset in inlines %}
	{{ formset }}
	{% endfor %}

    <input type="submit"/>
</form>
=======
<div class="row">
    <div class="span10">
        <h3>Change {{ model }}</h3>
    </div>
</div>


<div class="row">
    <div class="span12">
        <form method="post">
            {% csrf_token %}
            {{ form.as_p }}
            <input type="submit"/>
        </form>
    </div>
</div>
>>>>>>> 234d2a9a

{% endblock content %}<|MERGE_RESOLUTION|>--- conflicted
+++ resolved
@@ -2,18 +2,6 @@
 
 {% block content %}
 
-<<<<<<< HEAD
-<form method="post">
-    {% csrf_token %}
-    {{ form.as_p }}
-
-	{% for formset in inlines %}
-	{{ formset }}
-	{% endfor %}
-
-    <input type="submit"/>
-</form>
-=======
 <div class="row">
     <div class="span10">
         <h3>Change {{ model }}</h3>
@@ -26,10 +14,13 @@
         <form method="post">
             {% csrf_token %}
             {{ form.as_p }}
+
+            {% for formset in inlines %}
+            {{ formset }}
+            {% endfor %}            
             <input type="submit"/>
         </form>
     </div>
 </div>
->>>>>>> 234d2a9a
 
 {% endblock content %}