{% extends "admin2/bootstrap/base.html" %}

{% block content %}
<<<<<<< HEAD
    {% if has_add_permission %}
        <a href="./create/">add</a>
    {% endif %}
=======

    <h2>{{ model_pluralized|title }}</h2>
    <a class="btn" href="./create/">Add {{ model|title }}</a>
>>>>>>> 869a6a82
    <hr/>
{% for obj in object_list %}
    {{ obj }}
    <a href="./{{ obj.pk }}/">detail</a>
    {% if has_edit_permission %}
        <a href="./{{ obj.pk }}/update/">edit</a>
    {% endif %}
    {% if has_delete_permission %}
        <a href="./{{ obj.pk }}/delete/">delete</a>
    {% endif %}
    <br/>
{% endfor %}


{% endblock content %}<|MERGE_RESOLUTION|>--- conflicted
+++ resolved
@@ -1,15 +1,10 @@
 {% extends "admin2/bootstrap/base.html" %}
 
 {% block content %}
-<<<<<<< HEAD
+    <h2>{{ model_pluralized|title }}</h2>
     {% if has_add_permission %}
-        <a href="./create/">add</a>
+        <a class="btn"  href="./create/">add</a>
     {% endif %}
-=======
-
-    <h2>{{ model_pluralized|title }}</h2>
-    <a class="btn" href="./create/">Add {{ model|title }}</a>
->>>>>>> 869a6a82
     <hr/>
 {% for obj in object_list %}
     {{ obj }}
