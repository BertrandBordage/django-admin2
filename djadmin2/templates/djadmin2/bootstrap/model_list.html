{% extends "djadmin2/bootstrap/base.html" %}
{% load admin2_tags i18n %}

{% block title %}{% blocktrans with model_name=model_name %}Select {{ model_name }} to change{% endblocktrans %}{% endblock title %}

{% block page_title %}{% blocktrans with model_name=model_name %}Select {{ model_name }} to change{% endblocktrans %}{% endblock page_title %}

{% block javascript %}{{ block.super }}
<script src="/static/themes/bootstrap/js/actions.js"></script>
{% endblock javascript %}

{% block breadcrumbs %}
  <li>
    <a href="{% url "admin2:dashboard" %}">{% trans "Home" %}</a>
    <span class="divider">/</span>
  </li>
  <li>
    <a href="{% url "admin2:app_index" app_label=app_label %}">{{ app_label|title }}</a>
    <span class="divider">/</span>
  </li>
  <li class="active">{{ model_name_pluralized|title }}</li>
{% endblock breadcrumbs %}

{% block content %}

{% if search_fields %}
  <div class="row">
    <div class="span12">
      <form method="get" class="form-search">
        <div class="input-append">
          <input type="text" class="input-medium search-query" placeholder="{% trans 'Search Term' %}" name="q" value="{{search_term}}"/>
          <button class="btn" type="button"><i class="icon-search"></i> {% trans "Search" %}</button>
        </div>
      </form>
    </div>
  </div>
{% endif %}


<div id="model-list" class="row">
  <form id="model-list-form" class="form-inline" method="post">
    {% csrf_token %}

    <div class="span12">
      <div class="navbar">
        <div class="btn-group">
          <button class="btn dropdown-toggle" data-toggle="dropdown">
            Actions
            <span class="caret"></span>
          </button>
          <ul class="dropdown-menu">
            {% for action in actions %}
              <li><a tabindex="-1" href="#" data-name="action" data-value="{{ action.name }}">{{ action.description }}</a></li>
            {% endfor %}
          </ul>
        </div>
        <input type="hidden" name="action" value="" />
        <small class="muted">
          {% blocktrans with selected='<span id="selected-count">0</span>' total=object_list|length %}{{selected}} of {{total}} selected{% endblocktrans %}
        </small>
        <div class="pull-right">
          {% if permissions.has_add_permission %}
          <a href="{% url view|admin2_urlname:'create' %}" class="btn"><i class="icon-plus"></i> {% blocktrans with model_verbose_name=model|model_verbose_name %}Add {{ model_verbose_name }}{% endblocktrans %}</a>
          {% endif %}
        </div>
      </div>


      <table class="table table-bordered table-striped">
        <thead>
          <th class="checkbox-column"><input type="checkbox" class="model-select-all"></th>
          {% for attr in view.model_admin.list_display %}
            {% if forloop.first and attr == "__str__" %}
              <th>{{ model_name|capfirst }}</th>
            {% else %}
              <th>{{ model|model_attr_verbose_name:attr|capfirst }}</th>
            {% endif%}
          {% endfor %}
        </thead>
        <tbody>
          {% for obj in object_list %}
          <tr>
            <td><input type="checkbox" class="model-select" name="selected_model_pk" value="{{ obj.pk }}"></td>
            {% for attr in view.model_admin.list_display %}
              <td>
                {% if permissions.has_change_permission %}
                  <a href="{% url view|admin2_urlname:'update' pk=obj.pk %}">{% get_attr obj attr %}</a>
                {% else %}
                  {% if permissions.has_view_permission %}
                    <a href="{% url view|admin2_urlname:'detail' pk=obj.pk %}">{% get_attr obj attr %}</a>
                  {% else %}
                    {% get_attr obj attr %}
                  {% endif %}
                {% endif %}
              </td>
            {% endfor %}
          </tr>
          {% endfor %}
        </tbody>
      </table>

      {{ object_list|length }} {{ model_name_pluralized }}
    </div>
  </form>


  {% block filters %}
    <div id="list_filter_container" class="well span4">
<<<<<<< HEAD
      <h4>{# Translators : action verb #}{% trans "Filter" %}</h4>
      {{ list_filter.form.as_p }}
=======
      {% if list_filter %}
        <h4>{% trans "Filter" %}</h4>
        <form id='filter_form'>
          {{ list_filter.form.as_p }}
        </form>
      {% else %}
        <a href='./'>Reset Filter</a>
      {% endif %}
>>>>>>> e57f821c
    </div>
  {% endblock filters %}

</div>

{% endblock content %}<|MERGE_RESOLUTION|>--- conflicted
+++ resolved
@@ -106,19 +106,14 @@
 
   {% block filters %}
     <div id="list_filter_container" class="well span4">
-<<<<<<< HEAD
-      <h4>{# Translators : action verb #}{% trans "Filter" %}</h4>
-      {{ list_filter.form.as_p }}
-=======
       {% if list_filter %}
-        <h4>{% trans "Filter" %}</h4>
+        <h4>{# Translators : action verb #}{% trans "Filter" %}</h4>
         <form id='filter_form'>
           {{ list_filter.form.as_p }}
         </form>
       {% else %}
         <a href='./'>Reset Filter</a>
       {% endif %}
->>>>>>> e57f821c
     </div>
   {% endblock filters %}
 
