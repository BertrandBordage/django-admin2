import os

from django.conf import settings
from django.contrib.auth.views import redirect_to_login
from django.core.exceptions import PermissionDenied
from django.forms.models import modelform_factory
from django.views import generic
from django.db import models

from braces.views import LoginRequiredMixin, StaffuserRequiredMixin, AccessMixin


ADMIN2_THEME_DIRECTORY = getattr(settings, "ADMIN2_THEME_DIRECTORY", "admin2/bootstrap")


class Admin2Mixin(object):
    modeladmin = None

    def get_template_names(self):
        return [os.path.join(ADMIN2_THEME_DIRECTORY, self.default_template_name)]

    def get_model(self):
        return self.modeladmin.model

    def get_queryset(self):
        return self.get_model()._default_manager.all()


    def get_form_class(self):
        if self.form_class is not None:
            return self.form_class
        return modelform_factory(self.get_model())


<<<<<<< HEAD
class AdminModel2Mixin(Admin2Mixin, AccessMixin):
    modeladmin = None
    # Permission type to check for when a request is sent to this view.
    permission_type = None

    def dispatch(self, request, *args, **kwargs):
        # Check if user has necessary permissions. If the permission_type isn't specified then check for staff status.
        print "distpatch perm check:", self.permission_type
        has_permission = self.modeladmin.has_permission(request, self.permission_type) \
            if self.permission_type else request.user.is_staff
        # Raise exception or redirect to login if user doesn't have permissions.
        if not has_permission:
            if self.raise_exception:
                raise PermissionDenied  # return a forbidden response
            else:
                return redirect_to_login(request.get_full_path(),
                    self.get_login_url(), self.get_redirect_field_name())

        return super(AdminModel2Mixin, self).dispatch(request, *args, **kwargs)

    def get_context_data(self, **kwargs):
        context = super(AdminModel2Mixin, self).get_context_data(**kwargs)
        context.update({
            'has_add_permission': self.modeladmin.has_add_permission(self.request),
            'has_edit_permission': self.modeladmin.has_edit_permission(self.request),
            'has_delete_permission': self.modeladmin.has_delete_permission(self.request),
        })
        return context


class IndexView(Admin2Mixin, generic.ListView):
=======
class IndexView(Admin2Mixin, generic.TemplateView):
>>>>>>> 191d4d2f
    default_template_name = "index.html"
    registry = None

    def get_context_data(self, **kwargs):
        data = super(IndexView, self).get_context_data(**kwargs)
        data.update({
            'registry': self.registry
        })
        return data

class ModelListView(AdminModel2Mixin, generic.ListView):
    default_template_name = "model_list.html"
    permission_type = 'view'


class ModelDetailView(AdminModel2Mixin, generic.DetailView):
    default_template_name = "model_detail.html"
    permission_type = 'view'


class ModelEditFormView(AdminModel2Mixin, generic.UpdateView):
    form_class = None
    success_url = "../../"
    default_template_name = "model_edit_form.html"
    permission_type = 'change'


class ModelAddFormView(AdminModel2Mixin, generic.CreateView):
    form_class = None
    success_url = "../"
    default_template_name = "model_add_form.html"
    permission_type = 'add'


class ModelDeleteView(AdminModel2Mixin, generic.DeleteView):
    success_url = "../../"
    default_template_name = "model_delete.html"
    permission_type = 'delete'<|MERGE_RESOLUTION|>--- conflicted
+++ resolved
@@ -14,25 +14,10 @@
 
 
 class Admin2Mixin(object):
-    modeladmin = None
-
     def get_template_names(self):
         return [os.path.join(ADMIN2_THEME_DIRECTORY, self.default_template_name)]
 
-    def get_model(self):
-        return self.modeladmin.model
 
-    def get_queryset(self):
-        return self.get_model()._default_manager.all()
-
-
-    def get_form_class(self):
-        if self.form_class is not None:
-            return self.form_class
-        return modelform_factory(self.get_model())
-
-
-<<<<<<< HEAD
 class AdminModel2Mixin(Admin2Mixin, AccessMixin):
     modeladmin = None
     # Permission type to check for when a request is sent to this view.
@@ -62,11 +47,19 @@
         })
         return context
 
+    def get_model(self):
+        return self.model
 
-class IndexView(Admin2Mixin, generic.ListView):
-=======
+    def get_queryset(self):
+        return self.get_model()._default_manager.all()
+
+    def get_form_class(self):
+        if self.form_class is not None:
+            return self.form_class
+        return modelform_factory(self.get_model())
+
+
 class IndexView(Admin2Mixin, generic.TemplateView):
->>>>>>> 191d4d2f
     default_template_name = "index.html"
     registry = None
 
