import os

from django.core.urlresolvers import reverse
from django.conf import settings
from django.contrib.auth.views import redirect_to_login
from django.core.exceptions import PermissionDenied
from django.forms.models import modelform_factory
from django.views import generic

from braces.views import AccessMixin

ADMIN2_THEME_DIRECTORY = getattr(settings, "ADMIN2_THEME_DIRECTORY", "admin2/bootstrap")


class Admin2Mixin(object):
    model_admin = None
    model_name = None
    app_label = None

    def get_template_names(self):
        return [os.path.join(ADMIN2_THEME_DIRECTORY, self.default_template_name)]

    def get_model(self):
        return self.model

    def get_queryset(self):
        return self.get_model()._default_manager.all()

    def get_form_class(self):
        if self.form_class is not None:
            return self.form_class
        return modelform_factory(self.get_model())


class AdminModel2Mixin(Admin2Mixin, AccessMixin):
    model_admin = None
    # Permission type to check for when a request is sent to this view.
    permission_type = None

    def dispatch(self, request, *args, **kwargs):
        # Check if user has necessary permissions. If the permission_type isn't specified then check for staff status.
<<<<<<< HEAD
        print "distpatch perm check:", self.permission_type
        has_permission = self.model_admin.has_permission(request, self.permission_type) \
=======
        has_permission = self.modeladmin.has_permission(request, self.permission_type) \
>>>>>>> 4083dfe4
            if self.permission_type else request.user.is_staff
        # Raise exception or redirect to login if user doesn't have permissions.
        if not has_permission:
            if self.raise_exception:
                raise PermissionDenied  # return a forbidden response
            else:
                return redirect_to_login(request.get_full_path(),
                    self.get_login_url(), self.get_redirect_field_name())

        return super(AdminModel2Mixin, self).dispatch(request, *args, **kwargs)

    def get_context_data(self, **kwargs):
        context = super(AdminModel2Mixin, self).get_context_data(**kwargs)
        context.update({
            'has_add_permission': self.model_admin.has_add_permission(self.request),
            'has_edit_permission': self.model_admin.has_edit_permission(self.request),
            'has_delete_permission': self.model_admin.has_delete_permission(self.request),
        })
        return context

    def get_model(self):
        return self.model

    def get_queryset(self):
        return self.get_model()._default_manager.all()

    def get_form_class(self):
        if self.form_class is not None:
            return self.form_class
        return modelform_factory(self.get_model())


class IndexView(Admin2Mixin, generic.TemplateView):
    default_template_name = "index.html"
    registry = None
    apps = None

    def get_context_data(self, **kwargs):
        data = super(IndexView, self).get_context_data(**kwargs)
        data.update({
            'apps': self.apps,
            'registry': self.registry,
        })
        return data


class ModelListView(Admin2Mixin, generic.ListView):

    default_template_name = "model_list.html"
    permission_type = 'view'

    def get_context_data(self, **kwargs):
        context = super(ModelListView, self).get_context_data(**kwargs)
        context['model'] = self.get_model()._meta.verbose_name
        context['model_pluralized'] = self.get_model()._meta.verbose_name_plural
        return context

    def get_success_url(self):
        view_name = 'admin2:{}_{}_detail'.format(self.app_label, self.model_name)
        return reverse(view_name, kwargs={'pk': self.object.pk})


class ModelDetailView(AdminModel2Mixin, generic.DetailView):
    default_template_name = "model_detail.html"
    permission_type = 'view'


class ModelEditFormView(AdminModel2Mixin, generic.UpdateView):
    form_class = None
    success_url = "../../"
    default_template_name = "model_edit_form.html"
    permission_type = 'change'


class ModelAddFormView(AdminModel2Mixin, generic.CreateView):
    form_class = None
    success_url = "../"
    default_template_name = "model_add_form.html"
    permission_type = 'add'

    def get_success_url(self):
        view_name = 'admin2:{}_{}_detail'.format(self.app_label, self.model_name)
        return reverse(view_name, kwargs={'pk': self.object.pk})


class ModelDeleteView(AdminModel2Mixin, generic.DeleteView):
    success_url = "../../"
    default_template_name = "model_confirm_delete.html"
    permission_type = 'delete'<|MERGE_RESOLUTION|>--- conflicted
+++ resolved
@@ -39,12 +39,7 @@
 
     def dispatch(self, request, *args, **kwargs):
         # Check if user has necessary permissions. If the permission_type isn't specified then check for staff status.
-<<<<<<< HEAD
-        print "distpatch perm check:", self.permission_type
         has_permission = self.model_admin.has_permission(request, self.permission_type) \
-=======
-        has_permission = self.modeladmin.has_permission(request, self.permission_type) \
->>>>>>> 4083dfe4
             if self.permission_type else request.user.is_staff
         # Raise exception or redirect to login if user doesn't have permissions.
         if not has_permission:
